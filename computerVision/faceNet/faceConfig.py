# File        :   faceConfig.py
# Version     :   0.3.8
# Description :   faceNet config script, used during training
#                 and testing

# Date:       :   Aug 23, 2023
# Author      :   Ricardo Acevedo-Avila (racevedoaa@gmail.com)
# License     :   MIT


# Params Getter:
def getNetworkParameters():
    return configParameters


configParameters = {}

configParameters["similarityMetric"] = "cosine"
configParameters["weightsFilename"] = "cosine"

configParameters["lr"] = 0.001  # 0.0007
configParameters["classWeights"] = {0: 1.0, 1: 1.0}

netParameters = {"euclidean": {"epochs": 30, "boundaries": [680, 3400], "values": [0.0035, 0.001, 0.0007]},
                 # "cosine": {"epochs": 30, "boundaries": [3468], "values": [0.0025, 0.001]},
                 # "cosine": {"epochs": 35, "boundaries": [724, 1810], "values": [0.075, 0.013, 0.0009]},
                 # "cosine": {"epochs": 15, "boundaries": [612], "values": [0.1, 0.01]},
                 # "cosine": {"epochs": 40, "boundaries": [630, 4725], "values": [0.08, 0.008, 0.001]},
                 # "cosine": {"epochs": 35, "boundaries": [12620], "values": [0.008, 0.001]},
                 # "cosine": {"epochs": 30, "boundaries": [6280], "values": [0.08, 0.0009]},
<<<<<<< HEAD
                 "cosine": {"epochs": 40, "boundaries": [21708], "values": [0.0173, 0.0008]},
=======
                 "cosine": {"epochs": 40, "boundaries": [20075], "values": [0.0171, 0.0008]},
>>>>>>> 2d1b75cd
                 # "sum": {"epochs": 35, "boundaries": [2890], "values": [0.001, 0.001 * 01.6]}}1
                 "sum": {"epochs": 30, "boundaries": [680, 1700], "values": [0.075, 0.0125, 0.0035]}}

configParameters["netParameters"] = netParameters

# Create this amount of positive pairs...
# Extra pairs (not guaranteed to be unique):
# configParameters["extraPairs"] = 100

# Image input shape to the net:
configParameters["imageDims"] = (100, 100, 3)

# Embedding size:
configParameters["embeddingSize"] = 256

# High-pass usage flag:
configParameters["useHighPass"] = True<|MERGE_RESOLUTION|>--- conflicted
+++ resolved
@@ -1,9 +1,9 @@
 # File        :   faceConfig.py
-# Version     :   0.3.8
+# Version     :   0.3.7
 # Description :   faceNet config script, used during training
 #                 and testing
 
-# Date:       :   Aug 23, 2023
+# Date:       :   Aug 22, 2023
 # Author      :   Ricardo Acevedo-Avila (racevedoaa@gmail.com)
 # License     :   MIT
 
@@ -28,11 +28,7 @@
                  # "cosine": {"epochs": 40, "boundaries": [630, 4725], "values": [0.08, 0.008, 0.001]},
                  # "cosine": {"epochs": 35, "boundaries": [12620], "values": [0.008, 0.001]},
                  # "cosine": {"epochs": 30, "boundaries": [6280], "values": [0.08, 0.0009]},
-<<<<<<< HEAD
                  "cosine": {"epochs": 40, "boundaries": [21708], "values": [0.0173, 0.0008]},
-=======
-                 "cosine": {"epochs": 40, "boundaries": [20075], "values": [0.0171, 0.0008]},
->>>>>>> 2d1b75cd
                  # "sum": {"epochs": 35, "boundaries": [2890], "values": [0.001, 0.001 * 01.6]}}1
                  "sum": {"epochs": 30, "boundaries": [680, 1700], "values": [0.075, 0.0125, 0.0035]}}
 
